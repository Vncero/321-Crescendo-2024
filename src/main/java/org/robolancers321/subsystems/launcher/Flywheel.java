--- conflicted
+++ resolved
@@ -133,20 +133,11 @@
         .alongWith(new WaitUntilCommand(this::isRevved));
   }
 
-<<<<<<< HEAD
-  public Command revSpeaker(DoubleSupplier rpmSupplier) {
+  public Command revSpeaker() {
     return runOnce(() -> {
-      // this.goalRPM = FlywheelConstants.FlywheelSetpoint.kSpeaker.rpm;
-      this.goalRPM = rpmSupplier.getAsDouble();
-=======
-  public Command revSpeaker() {
-    return runOnce(
-            () -> {
-              this.goalRPM = FlywheelConstants.FlywheelSetpoint.kSpeaker.rpm;
-            })
-        .alongWith(new WaitUntilCommand(this::isRevved));
+      this.goalRPM = FlywheelConstants.FlywheelSetpoint.kSpeaker.rpm;
+    }).alongWith(new WaitUntilCommand(this::isRevved));
   }
->>>>>>> 725e94c3
 
   public Command revSpeakerFromRPM(DoubleSupplier rpm) {
     return runOnce(
