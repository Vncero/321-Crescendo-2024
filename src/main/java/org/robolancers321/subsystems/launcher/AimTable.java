--- conflicted
+++ resolved
@@ -9,42 +9,25 @@
 import java.util.TreeSet;
 
 public class AimTable {
-    public static double interpolatePivotAngle(double distance){
-      double a = -22.6139;
-      double b = -0.826057;
-      double c = 1.66209;
-      double d = 12.2049;
+  public static double interpolatePivotAngle(double distance){
+    double a = -22.6139;
+    double b = -0.826057;
+    double c = 1.66209;
+    double d = 12.2049;
 
-      return a * Math.atan(b * distance + c) + d;
-    }
-
-  public static class AimCharacteristic {
-    public final double angle;
-    public final double rpm;
-
-    public AimCharacteristic(double angle, double rpm) {
-      this.angle = angle;
-      this.rpm = rpm;
-    }
+    return a * Math.atan(b * distance + c) + d;
   }
 
-  // TODO: tune
-  private static final LinkedHashMap<Double, AimCharacteristic> table =
-      new LinkedHashMap<>() {
-        {
-          put(0.0, new AimCharacteristic(0.0, 0.0));
-          put(1.0, new AimCharacteristic(0.0, 0.0));
-        }
-      };
+  // public static class AimCharacteristic {
+  //   public final double angle;
+  //   public final double rpm;
 
-  private static double interpolate(
-      double lowKey, double lowValue, double highKey, double highValue, double x) {
-    double percent = (x - lowKey) / (highKey - lowKey);
+  //   public AimCharacteristic(double angle, double rpm) {
+  //     this.angle = angle;
+  //     this.rpm = rpm;
+  //   }
+  // }
 
-    return lowKey + percent * (highValue - lowValue);
-  }
-
-<<<<<<< HEAD
   public static double interpolateFlywheelRPM(double distance){
     double a = 9831.55;
     double b = 0.634101;
@@ -61,21 +44,6 @@
   //   public final double angle;
   //   public final double rpm;
 
-  //   public AimCharacteristic(double angle, double rpm) {
-  //     this.angle = angle;
-  //     this.rpm = rpm;
-  //   }
-  // }
-
-  // // TODO: tune
-  // private static final LinkedHashMap<Double, AimCharacteristic> table =
-  //     new LinkedHashMap<>() {
-  //       {
-  //         put(0.0, new AimCharacteristic(0.0, 0.0));
-  //         put(1.0, new AimCharacteristic(0.0, 0.0));
-  //       }
-  //     };
-
   // private static double interpolate(
   //     double lowKey, double lowValue, double highKey, double highValue, double x) {
   //   double percent = (x - lowKey) / (highKey - lowKey);
@@ -83,7 +51,7 @@
   //   return lowKey + percent * (highValue - lowValue);
   // }
 
-  // private static final double kInterpolationCacheThreshold = 0.0;
+  // private static final double kInterpolationCacheThreshold = 0.05;
 
   // private static AimCharacteristic calculateSpeakerAimCharacteristic(double distance) {
   //   List<Double> keys = table.keySet().stream().sorted().toList();
@@ -119,60 +87,12 @@
   //   this.lastAimCharacteristic = new AimCharacteristic(0.0, 0.0);
   // }
 
-  // public void updateSpeakerAimCharacteristic(double distance) {
+  // public AimCharacteristic updateSpeakerAimCharacteristic(double distance) {
   //   if (!epsilonEquals(this.lastDistance, distance, kInterpolationCacheThreshold)) {
   //     this.lastDistance = distance;
   //     this.lastAimCharacteristic = calculateSpeakerAimCharacteristic(distance);
   //   }
-  // }
 
-  // public AimCharacteristic getSpeakerAimCharacteristic() {
   //   return this.lastAimCharacteristic;
   // }
-=======
-  private static final double kInterpolationCacheThreshold = 0.05;
-
-  private static AimCharacteristic calculateSpeakerAimCharacteristic(double distance) {
-    List<Double> keys = table.keySet().stream().sorted().toList();
-    double lowerBound = keys.get(0);
-    double upperBound = keys.get(keys.size() - 1);
-
-    if (distance < lowerBound) {
-      AimTable.AimCharacteristic lowerValue = table.get(lowerBound);
-
-      return new AimTable.AimCharacteristic(lowerValue.angle, lowerValue.rpm);
-    }
-
-    if (distance > upperBound) {
-      AimTable.AimCharacteristic upperValue = table.get(upperBound);
-
-      return new AimTable.AimCharacteristic(upperValue.angle, upperValue.rpm);
-    }
-
-    NavigableSet<Double> values = new TreeSet<>(keys);
-    double lowKey = values.floor(distance);
-    double highKey = values.ceiling(distance);
-
-    return new AimCharacteristic(
-        interpolate(lowKey, table.get(lowKey).angle, highKey, table.get(highKey).angle, distance),
-        interpolate(lowKey, table.get(lowKey).rpm, highKey, table.get(highKey).rpm, distance));
-  }
-
-  private double lastDistance;
-  private AimCharacteristic lastAimCharacteristic;
-
-  public AimTable() {
-    this.lastDistance = 0.0;
-    this.lastAimCharacteristic = new AimCharacteristic(0.0, 0.0);
-  }
-
-  public AimCharacteristic updateSpeakerAimCharacteristic(double distance) {
-    if (!epsilonEquals(this.lastDistance, distance, kInterpolationCacheThreshold)) {
-      this.lastDistance = distance;
-      this.lastAimCharacteristic = calculateSpeakerAimCharacteristic(distance);
-    }
-
-    return this.lastAimCharacteristic;
-  }
->>>>>>> 725e94c3
 }