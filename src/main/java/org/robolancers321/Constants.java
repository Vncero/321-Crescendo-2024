--- conflicted
+++ resolved
@@ -3,6 +3,7 @@
 
 import com.ctre.phoenix6.configs.CANcoderConfiguration;
 import com.pathplanner.lib.path.PathConstraints;
+
 import edu.wpi.first.apriltag.AprilTagFieldLayout;
 import edu.wpi.first.apriltag.AprilTagFields;
 import edu.wpi.first.math.geometry.Rotation3d;
@@ -14,198 +15,192 @@
 import edu.wpi.first.math.util.Units;
 
 public final class Constants {
-  public static final class DrivetrainConstants {
-    public static final String kMainCameraName = "MainCamera";
-    public static final String kNoteCameraName = "NoteCamera";
-
-    public static final AprilTagFieldLayout kAprilTagFieldLayout =
-        AprilTagFields.k2024Crescendo.loadAprilTagLayoutField();
-
-    // TODO: find this transform
-    public static final Transform3d kRobotToCameraTransform =
-        new Transform3d(0.34, 0, -0.48, new Rotation3d(0, 40.0 * Math.PI / 180.0, Math.PI));
-
-    public static final double kNoteCameraMountHeight =
-        Units.inchesToMeters(11.0); // rough estimate of camera height while mounted on crate
-    public static final double kNoteCameraMountPitch =
-        0.0; // degrees w/r to the horizontal, above horizontal is positive
-
-    // TODO: fix this
-    public static final double kTrackWidthMeters = Units.inchesToMeters(17.5);
-    public static final double kWheelBaseMeters = Units.inchesToMeters(17.5);
-
-    public static final double kMaxSpeedMetersPerSecond = 5.0;
-    public static final double kMaxOmegaRadiansPerSecond = 1.5 * Math.PI;
-
-    public static final double kMaxTeleopSpeedPercent = 1.0;
-    public static final double kMaxTeleopRotationPercent = 1.0;
-
-    public static final PathConstraints kAutoConstraints =
-        new PathConstraints(4.0, 1.0, 270 * Math.PI / 180, 360 * Math.PI / 180);
-
-    public static final SwerveDriveKinematics kSwerveKinematics =
-        new SwerveDriveKinematics(
-            new Translation2d(0.5 * kTrackWidthMeters, 0.5 * kWheelBaseMeters), // front left
-            new Translation2d(0.5 * kTrackWidthMeters, -0.5 * kWheelBaseMeters), // front right
-            new Translation2d(-0.5 * kTrackWidthMeters, -0.5 * kWheelBaseMeters), // back right
-            new Translation2d(-0.5 * kTrackWidthMeters, 0.5 * kWheelBaseMeters) // back left
-            );
-
-    public static double kSecondOrderKinematicsDt = 0.2;
-
-    public static final double kTranslationP = 2.0;
-    public static final double kTranslationI = 0.0;
-    public static final double kTranslationD = 0.0;
-
-    // corrects heading during path planner
-    public static final double kRotationP = 4.0;
-    public static final double kRotationI = 0.0;
-    public static final double kRotationD = 0.0;
-
-    // corrects heading during teleop
-    public static final double kHeadingP = 0.2; // multiply by 10 if it doesnt explode
-    public static final double kHeadingI = 0.0;
-    public static final double kHeadingD = 0.01; // 0.01?
-
-    public static final double kHeadingTolerance = 1.0;
-  }
-
-  public static final class SwerveModuleConstants {
-    public static final CANcoderConfiguration kCANCoderConfig = new CANcoderConfiguration();
-
-    public static final double kWheelRadiusMeters = Units.inchesToMeters(2.0);
-    public static final double kGearRatio = 6.12;
-    public static final double kDrivePositionConversionFactor =
-        2 * Math.PI * kWheelRadiusMeters / kGearRatio;
-    public static final double kDriveVelocityConversionFactor =
-        2 * Math.PI * kWheelRadiusMeters / (kGearRatio * 60.0);
-    public static final double kTurnPositionConversionFactor = 7.0 / 150.0;
-
-    public static final double kDriveP = 0.00;
-    public static final double kDriveI = 0.00;
-    public static final double kDriveD = 0.00;
-    public static final double kDriveFF = 0.198;
-
-    public static final double kTurnP = 0.50;
-    public static final double kTurnI = 0.00;
-    public static final double kTurnD = 0.005;
-  }
-
-  public static final class RetractorConstants {
-    public static final int kMotorPort = 13;
-
-    public static final boolean kInvertMotor = true;
-    public static final boolean kInvertEncoder = true;
-
-    public static final int kCurrentLimit = 40;
-
-    public static final double kGearRatio = 360.0;
-
-    public static final float kMinAngle = -18f;
-    public static final float kMaxAngle = 160.0f;
-
-    public static final double kP = 0.0065;
-    public static final double kI = 0.000;
-    public static final double kD = 0.0001;
-
-    public static final double kS = 0.000;
-    public static final double kG = 0.0155;
-    public static final double kV = 0.000;
-
-    public static final double kMaxVelocityDeg = 180.0;
-    public static final double kMaxAccelerationDeg = 540.0;
-
-    public static final double kToleranceDeg = 3.0;
-
-    public enum RetractorSetpoint {
-      kRetracted(160),
-      kMating(160),
-      kClearFromLauncher(50),
-      kIntake(-14),
-      kOuttake(20.0);
-
-      public final double angle;
-
-      RetractorSetpoint(double angleDeg) {
-        this.angle = angleDeg;
-      }
-    }
-  }
-
-  public static final class SuckerConstants {
-    public static final int kMotorPort = 14;
+    public static final class DrivetrainConstants {
+        public static final String kMainCameraName = "MainCamera";
+        public static final String kNoteCameraName = "NoteCamera";
+
+        public static final AprilTagFieldLayout kAprilTagFieldLayout =
+            AprilTagFields.k2024Crescendo.loadAprilTagLayoutField();
+
+        // TODO: find this transform
+        public static final Transform3d kRobotToCameraTransform =
+            new Transform3d(0.34, 0, -0.48, new Rotation3d(0, 40.0 * Math.PI / 180.0, Math.PI));
+
+        public static final double kNoteCameraMountHeight =
+            Units.inchesToMeters(11.0); // rough estimate of camera height while mounted on crate
+        public static final double kNoteCameraMountPitch =
+            0.0; // degrees w/r to the horizontal, above horizontal is positive
+
+        // TODO: fix this
+        public static final double kTrackWidthMeters = Units.inchesToMeters(17.5);
+        public static final double kWheelBaseMeters = Units.inchesToMeters(17.5);
+
+        public static final double kMaxSpeedMetersPerSecond = 5.0;
+        public static final double kMaxOmegaRadiansPerSecond = 1.5 * Math.PI;
+
+        public static final double kMaxTeleopSpeedPercent = 1.0;
+        public static final double kMaxTeleopRotationPercent = 1.0;
+
+        public static final PathConstraints kAutoConstraints =
+            new PathConstraints(4.0, 1.0, 270 * Math.PI / 180, 360 * Math.PI / 180);
+
+        public static final SwerveDriveKinematics kSwerveKinematics =
+            new SwerveDriveKinematics(
+                new Translation2d(0.5 * kTrackWidthMeters, 0.5 * kWheelBaseMeters), // front left
+                new Translation2d(0.5 * kTrackWidthMeters, -0.5 * kWheelBaseMeters), // front right
+                new Translation2d(-0.5 * kTrackWidthMeters, -0.5 * kWheelBaseMeters), // back right
+                new Translation2d(-0.5 * kTrackWidthMeters, 0.5 * kWheelBaseMeters) // back left
+                );
+
+        public static double kSecondOrderKinematicsDt = 0.2;
+
+        public static final double kTranslationP = 2.0;
+        public static final double kTranslationI = 0.0;
+        public static final double kTranslationD = 0.0;
+
+        // corrects heading during path planner
+        public static final double kRotationP = 4.0;
+        public static final double kRotationI = 0.0;
+        public static final double kRotationD = 0.0;
+
+        // corrects heading during teleop
+        public static final double kHeadingP = 0.2; // multiply by 10 if it doesnt explode
+        public static final double kHeadingI = 0.0;
+        public static final double kHeadingD = 0.01; // 0.01?
+
+        public static final double kHeadingTolerance = 1.0;
+    }
+
+    public static final class SwerveModuleConstants {
+        public static final CANcoderConfiguration kCANCoderConfig = new CANcoderConfiguration();
+
+        public static final double kWheelRadiusMeters = Units.inchesToMeters(2.0);
+        public static final double kGearRatio = 6.12;
+        public static final double kDrivePositionConversionFactor =
+            2 * Math.PI * kWheelRadiusMeters / kGearRatio;
+        public static final double kDriveVelocityConversionFactor =
+            2 * Math.PI * kWheelRadiusMeters / (kGearRatio * 60.0);
+        public static final double kTurnPositionConversionFactor = 7.0 / 150.0;
+
+        public static final double kDriveP = 0.00;
+        public static final double kDriveI = 0.00;
+        public static final double kDriveD = 0.00;
+        public static final double kDriveFF = 0.198;
+
+        public static final double kTurnP = 0.50;
+        public static final double kTurnI = 0.00;
+        public static final double kTurnD = 0.005;
+    }
+
+    public static final class RetractorConstants {
+        public static final int kMotorPort = 13;
+
+        public static final boolean kInvertMotor = true;
+        public static final boolean kInvertEncoder = true;
+
+        public static final int kCurrentLimit = 40;
+
+        public static final double kGearRatio = 360.0;
+
+        public static final float kMinAngle = -18f;
+        public static final float kMaxAngle = 160.0f;
+
+        public static final double kP = 0.0065;
+        public static final double kI = 0.000;
+        public static final double kD = 0.0001;
+
+        public static final double kS = 0.000;
+        public static final double kG = 0.0155;
+        public static final double kV = 0.000;
+
+        public static final double kMaxVelocityDeg = 180.0;
+        public static final double kMaxAccelerationDeg = 540.0;
+
+        public static final double kToleranceDeg = 3.0;
+
+        public enum RetractorSetpoint {
+            kRetracted(160),
+            kMating(160),
+            kClearFromLauncher(50),
+            kIntake(-14),
+            kOuttake(20.0);
+
+            public final double angle;
+
+            RetractorSetpoint(double angleDeg) {
+                this.angle = angleDeg;
+            }
+        }
+    }
+
+    public static final class SuckerConstants {
+        public static final int kMotorPort = 14;
 
     public static final int kTouchSensorPort = 5;
 
     public static final boolean kInvertMotor = false;
     public static final int kCurrentLimit = 60;
 
-    public static final double kInSpeed = 0.8;
-    public static final double kOutSpeed = -0.8;
-
-    // public static final double kFF = 0.00017;
-
-    // public static final double kInRPM = 2000;
-    // public static final double kOutRPM = -2500;
-  }
-
-<<<<<<< HEAD
+        public static final double kInSpeed = 0.8;
+        public static final double kOutSpeed = -0.8;
+
+        // public static final double kFF = 0.00017;
+
+        // public static final double kInRPM = 2000;
+        // public static final double kOutRPM = -2500;
+    }
+
+    public static final class FlywheelConstants {
+        public static final int kMotorPort = 17;
+
         public static final boolean kInvertMotor = false;
         public static final int kCurrentLimit = 75;
-=======
-  public static final class FlywheelConstants {
-    public static final int kMotorPort = 17;
->>>>>>> 18ed2dd2
-
-    public static final boolean kInvertMotor = false;
-    public static final int kCurrentLimit = 60;
-
-    public static final double kRampUpRate = 10000000; // 11200; // 12000;
-
-    public static final double kFF = 0.00016; // TODO: this is tuned for 0.000153
-
-    public static final double kToleranceRPM = 100.0;
-
-    public enum FlywheelSetpoint {
-      kAmp(1000.0),
-      kSpeaker(5200.0);
-
-      public final double rpm;
-
-      FlywheelSetpoint(double rpm) {
-        this.rpm = rpm;
-      }
-    }
-  }
-
-  public static final class IndexerConstants {
-    public static final int kMotorPort = 16;
-    public static final int kBeamBreakPort = 7;
-
-    public static final boolean kInvertMotor = true;
-    public static final int kCurrentLimit = 60;
-
-    public static final double kFF = 0.000153;
-
-    public static final double kHandoffRPM = 3000;
-    public static final double kShiftForwardRPM = 600;
-    public static final double kShiftBackwardRPM = -300;
-    public static final double kOuttakeRPM = 3000;
-  }
-
-  public static final class PivotConstants {
-    public static final int kMotorPort = 15;
-
-    public static final boolean kInvertMotor = false;
-    public static final boolean kInvertEncoder = false;
-    public static final int kCurrentLimit = 40;
-
-    public static final double kGearRatio = 360.0;
-
-    public static final float kMinAngle = 0.0f;
-    public static final float kMaxAngle = 90.0f;
-
-<<<<<<< HEAD
+
+        public static final double kRampUpRate = 10000000; // 11200; // 12000;
+
+        public static final double kFF = 0.00016; // TODO: this is tuned for 0.000153
+
+        public static final double kToleranceRPM = 100.0;
+
+        public enum FlywheelSetpoint {
+            kAmp(1000.0),
+            kSpeaker(5200.0);
+
+            public final double rpm;
+
+            FlywheelSetpoint(double rpm) {
+                this.rpm = rpm;
+            }
+        }
+    }
+
+    public static final class IndexerConstants {
+        public static final int kMotorPort = 16;
+        public static final int kBeamBreakPort = 9;
+
+        public static final boolean kInvertMotor = true;
+        public static final int kCurrentLimit = 60;
+
+        public static final double kFF = 0.000153;
+
+        public static final double kHandoffRPM = 3000;
+        public static final double kShiftForwardRPM = 600;
+        public static final double kShiftBackwardRPM = -300;
+        public static final double kOuttakeRPM = 3000;
+    }
+
+    public static final class PivotConstants {
+        public static final int kMotorPort = 15;
+
+        public static final boolean kInvertMotor = false;
+        public static final boolean kInvertEncoder = false;
+        public static final int kCurrentLimit = 40;
+
+        public static final double kGearRatio = 360.0;
+
+        public static final float kMinAngle = 0.0f;
+        public static final float kMaxAngle = 90.0f;
+
         public static final double kP = 0.05; //0.03
         public static final double kI = 0.0;
         public static final double kD = 0.00;
@@ -219,32 +214,20 @@
         public static TrapezoidProfile.Constraints kProfileConstraints =
             new Constraints(kMaxVelocityDeg, kMaxAccelerationDeg);
 
-=======
-    public static final double kP = 0.05;
-    public static final double kI = 0.0;
-    public static final double kD = 0.00;
-
-    public static final double kS = 0.0;
-    public static final double kG = 0.0;
-    public static final double kV = 0.0;
-
-    public static final double kMaxVelocityDeg = 150;
-    public static final double kMaxAccelerationDeg = 600;
->>>>>>> 18ed2dd2
-
-    public static final double kToleranceDeg = 3.0;
-
-    public enum PivotSetpoint {
-      kRetracted(15.0),
-      kMating(0.0),
-      kAmp(90.0),
-      kSpeaker(0.0);
-
-      public final double angle;
-
-      PivotSetpoint(double angle) {
-        this.angle = angle;
-      }
-    }
-  }
+
+        public static final double kToleranceDeg = 3.0;
+
+        public enum PivotSetpoint {
+            kRetracted(15.0),
+            kMating(0.0),
+            kAmp(90.0),
+            kSpeaker(0.0);
+
+            public final double angle;
+
+            PivotSetpoint(double angle) {
+                this.angle = angle;
+            }
+        }
+    }
 }