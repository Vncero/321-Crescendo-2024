--- conflicted
+++ resolved
@@ -6,21 +6,12 @@
   public static final String MAVEN_GROUP = "";
   public static final String MAVEN_NAME = "321-Crescendo-2024";
   public static final String VERSION = "unspecified";
-<<<<<<< HEAD
-  public static final int GIT_REVISION = 4;
-  public static final String GIT_SHA = "2de603cd5ac29e8182034c832bc185d3a6f14393";
-  public static final String GIT_DATE = "2024-01-08 20:28:49 EST";
-  public static final String GIT_BRANCH = "main";
-  public static final String BUILD_DATE = "2024-01-10 17:47:24 EST";
-  public static final long BUILD_UNIX_TIME = 1704926844560L;
-=======
   public static final int GIT_REVISION = 21;
   public static final String GIT_SHA = "1fa642ccbcd6472115248f4f9a049f827b2c1de1";
   public static final String GIT_DATE = "2024-01-29 10:27:05 EST";
   public static final String GIT_BRANCH = "dev-intake";
   public static final String BUILD_DATE = "2024-01-29 10:28:35 EST";
   public static final long BUILD_UNIX_TIME = 1706542115729L;
->>>>>>> 30829d1b
   public static final int DIRTY = 1;
 
   private BuildConstants() {}
