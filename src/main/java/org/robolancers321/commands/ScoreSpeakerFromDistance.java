--- conflicted
+++ resolved
@@ -15,36 +15,6 @@
 import org.robolancers321.subsystems.launcher.Pivot;
 
 public class ScoreSpeakerFromDistance extends SequentialCommandGroup {
-<<<<<<< HEAD
-    private Retractor retractor;
-    private Sucker sucker;
-    private Pivot pivot;
-    private Indexer indexer;
-    private Flywheel flywheel;
-    private Drivetrain drivetrain;
-
-    public ScoreSpeakerFromDistance(){
-        this.retractor = Retractor.getInstance();
-        this.sucker = Sucker.getInstance();
-        this.pivot = Pivot.getInstance();
-        this.indexer = Indexer.getInstance();
-        this.flywheel = Flywheel.getInstance();
-        this.drivetrain = Drivetrain.getInstance();
-
-        SmartDashboard.putNumber("pivot interpolation angle", 0);
-
-        this.addCommands(
-            this.drivetrain.turnToSpeaker(),
-            this.drivetrain.stop(),
-            // this.indexer.shiftBackward(),
-            // this.sucker.offInstantly(),
-            new ParallelCommandGroup(
-                // new ConditionalCommand(this.retractor.moveToClearFromLauncher(), new InstantCommand(), () -> SmartDashboard.getNumber("pivot interpolation angle", 0) < 10.0),
-                // new ConditionalCommand(this.retractor.moveToClearFromLauncher(), new InstantCommand(), () -> AimTable.interpolatePivotAngle(this.drivetrain.getDistanceToSpeaker()) < 20.0),
-                // this.pivot.moveToAngle(() -> SmartDashboard.getNumber("pivot interpolation angle", 0))
-                this.pivot.aimAtSpeaker(() -> AimTable.interpolatePivotAngle(this.drivetrain.getDistanceToSpeaker()))
-            ),
-=======
   private Retractor retractor;
   private Sucker sucker;
   private Pivot pivot;
@@ -62,53 +32,22 @@
     this.flywheel = Flywheel.getInstance();
     this.drivetrain = Drivetrain.getInstance();
 
-    this.aimTable = new AimTable();
-
-    SmartDashboard.putNumber("pivot interpolation angle", 0);
-    SmartDashboard.putNumber("aimtable speaker rpm", 0.0);
-
-    this.addCommands(
-        this.drivetrain.turnToSpeaker(),
-        this.drivetrain.stop(),
-        // this.indexer.shiftBackward(),
-        // this.sucker.offInstantly(),
-        new SequentialCommandGroup(
-            // new ConditionalCommand(this.retractor.moveToClearFromLauncher(), new
-            // InstantCommand(), () -> SmartDashboard.getNumber("pivot interpolation angle", 0) <
-            // 10.0),
-            new ConditionalCommand(
-                this.pivot.moveToAngle(30.0).andThen(this.retractor.moveToClearFromLauncher()),
-                new InstantCommand(),
-                () ->
-                    AimTable.interpolatePivotAngle(this.drivetrain.getDistanceToSpeaker()) < 10.0),
-            // this.pivot.moveToAngle(() -> SmartDashboard.getNumber("pivot interpolation angle",
-            // 0))
-            // this.pivot.aimAtSpeaker(() ->
-            // AimTable.interpolatePivotAngle(this.drivetrain.getDistanceToSpeaker()))
-
-            // A little ugly rn but it's fine
-            this.pivot.aimAtSpeaker(
-                () -> AimTable.interpolatePivotAngle(this.drivetrain.getDistanceToSpeaker())),
-            this.flywheel.revSpeakerFromRPM(
-                () -> {
-                  return SmartDashboard.getNumber("aimtable speaker rpm", 0.0);
-                })),
-            // this.aimTable.updateSpeakerAimCharacteristic(this.drivetrain.getDistanceToSpeaker()).rpm)),
->>>>>>> 725e94c3
+        this.addCommands(
+            this.drivetrain.turnToSpeaker(),
+            this.drivetrain.stop(),
+            // this.indexer.shiftBackward(),
+            // this.sucker.offInstantly(),
+            new ParallelCommandGroup(
+                // new ConditionalCommand(this.retractor.moveToClearFromLauncher(), new InstantCommand(), () -> SmartDashboard.getNumber("pivot interpolation angle", 0) < 10.0),
+                // new ConditionalCommand(this.retractor.moveToClearFromLauncher(), new InstantCommand(), () -> AimTable.interpolatePivotAngle(this.drivetrain.getDistanceToSpeaker()) < 20.0),
+                // this.pivot.moveToAngle(() -> SmartDashboard.getNumber("pivot interpolation angle", 0))
+                this.pivot.aimAtSpeaker(() -> AimTable.interpolatePivotAngle(this.drivetrain.getDistanceToSpeaker()))
+            ),
             this.indexer.shiftForward(),
             this.indexer.shiftBackward(),
-            this.flywheel.revSpeaker(() -> AimTable.interpolateFlywheelRPM(this.drivetrain.getDistanceToSpeaker())),
+            this.flywheel.revSpeakerFromRPM(() -> AimTable.interpolateFlywheelRPM(this.drivetrain.getDistanceToSpeaker())),
             this.indexer.outtake(),
-            this.flywheel.off(),
-            new ParallelCommandGroup(
-<<<<<<< HEAD
-                // this.retractor.moveToRetracted(),
-                this.pivot.moveToRetracted()
-            )
+            this.flywheel.off()
         );
     }
-=======
-                this.retractor.moveToRetracted(), this.pivot.moveToRetracted()));
-  }
->>>>>>> 725e94c3
 }