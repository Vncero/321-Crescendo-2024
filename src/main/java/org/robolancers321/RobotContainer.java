--- conflicted
+++ resolved
@@ -1,29 +1,16 @@
 /* (C) Robolancers 2024 */
 package org.robolancers321;
 
+import org.robolancers321.subsystems.intake.Intake;
+
 import edu.wpi.first.wpilibj2.command.Command;
 import edu.wpi.first.wpilibj2.command.Commands;
-<<<<<<< HEAD
-import org.robolancers321.subsystems.intake.Retractor;
 
 public class RobotContainer {
-  Retractor retractor;
+  Intake intake;
 
   public RobotContainer() {
-    this.retractor = Retractor.getInstance();
-
-    this.retractor.setDefaultCommand(this.retractor.tuneControllers());
-=======
-import org.robolancers321.subsystem.Sucker;
-
-public class RobotContainer {
-  private Sucker sucker;
-
-  public RobotContainer() {
-    this.sucker = Sucker.getInstance();
-
-    this.sucker.setDefaultCommand(this.sucker.tuneController());
->>>>>>> 30829d1b
+    this.intake = Intake.getInstance();
 
     configureBindings();
   }
