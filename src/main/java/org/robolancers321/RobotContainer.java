/* (C) Robolancers 2024 */
package org.robolancers321;

import org.robolancers321.subsystems.intake.Intake;

import edu.wpi.first.wpilibj2.command.Command;
import edu.wpi.first.wpilibj2.command.Commands;
import org.robolancers321.subsystems.launcher.Launcher;

public class RobotContainer {
<<<<<<< HEAD
  Launcher launcher;

  public RobotContainer() {
    this.launcher = Launcher.getInstance();
=======
  Intake intake;

  public RobotContainer() {
    this.intake = Intake.getInstance();
>>>>>>> ea731d42

    configureBindings();
  }

  private void configureBindings() {}

  public Command getAutonomousCommand() {
    return Commands.print("No autonomous command configured");
  }
}<|MERGE_RESOLUTION|>--- conflicted
+++ resolved
@@ -8,17 +8,14 @@
 import org.robolancers321.subsystems.launcher.Launcher;
 
 public class RobotContainer {
-<<<<<<< HEAD
+  Intake intake;
+
   Launcher launcher;
 
   public RobotContainer() {
+    this.intake = Intake.getInstance();
+
     this.launcher = Launcher.getInstance();
-=======
-  Intake intake;
-
-  public RobotContainer() {
-    this.intake = Intake.getInstance();
->>>>>>> ea731d42
 
     configureBindings();
   }
