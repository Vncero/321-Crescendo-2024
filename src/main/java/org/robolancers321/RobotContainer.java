/* (C) Robolancers 2024 */
package org.robolancers321;

import com.pathplanner.lib.auto.AutoBuilder;
import com.pathplanner.lib.commands.PathPlannerAuto;
import com.pathplanner.lib.path.GoalEndState;
import com.pathplanner.lib.path.PathPlannerPath;
import edu.wpi.first.math.geometry.Pose2d;
import edu.wpi.first.math.geometry.Rotation2d;
import edu.wpi.first.wpilibj.XboxController;
import edu.wpi.first.wpilibj.smartdashboard.SendableChooser;
import edu.wpi.first.wpilibj2.command.Command;
<<<<<<< HEAD
import edu.wpi.first.wpilibj2.command.button.Trigger;
import org.robolancers321.subsystems.drivetrain.Drivetrain;

public class RobotContainer {
  Drivetrain drivetrain;

  XboxController controller;

  SendableChooser<Command> autoChooser;

  public RobotContainer() {
    this.drivetrain = Drivetrain.getInstance();
    this.controller = new XboxController(0);

    this.autoChooser = AutoBuilder.buildAutoChooser();

    this.configureBindings();
    this.configureAutoChooser();
  }

  private void configureBindings() {
    // this.drivetrain.setDefaultCommand(this.drivetrain.tuneModules());
    // this.drivetrain.setDefaultCommand(this.drivetrain.dangerouslyRunTurn(0.05));
    this.drivetrain.setDefaultCommand(this.drivetrain.teleopDrive(controller, true));

    new Trigger(this.controller::getAButton).onTrue(this.drivetrain.zeroYaw());
=======
import edu.wpi.first.wpilibj2.command.Commands;
import org.robolancers321.subsystems.intake.Intake;
import org.robolancers321.subsystems.launcher.Launcher;

public class RobotContainer {
  Intake intake;
  Launcher launcher;

  public RobotContainer() {
    this.intake = Intake.getInstance();
    this.launcher = Launcher.getInstance();
    
    this.intake.retractor.setDefaultCommand(this.intake.retractor.tuneControllers());
    this.launcher.pivot.setDefaultCommand(this.launcher.pivot.tuneControllers());
    this.launcher.flywheel.setDefaultCommand(this.launcher.flywheel.tuneController());

    configureBindings();
>>>>>>> 9917ddb7
  }

  private void configureAutoChooser() {
    // NamedCommands.registerCommand("Say Hello", new PrintCommand("Hello"));

    // this.autoChooser.addOption("Do Nothing", new InstantCommand());
  }

  public Command getAutonomousCommand() {
    // return new PathPlannerAuto("tuning");

    var curr = drivetrain.getPose();

    var path =
        new PathPlannerPath(
            PathPlannerPath.bezierFromPoses(
                curr,
                new Pose2d(1.2, 5.3, Rotation2d.fromDegrees(0)),
                new Pose2d(1, 5.3, Rotation2d.fromDegrees(0))),
            Drivetrain.kAutoConstraints,
            new GoalEndState(0, Rotation2d.fromDegrees(0)));

    path.preventFlipping = true;

    return AutoBuilder.followPath(path);
  }
}<|MERGE_RESOLUTION|>--- conflicted
+++ resolved
@@ -10,20 +10,29 @@
 import edu.wpi.first.wpilibj.XboxController;
 import edu.wpi.first.wpilibj.smartdashboard.SendableChooser;
 import edu.wpi.first.wpilibj2.command.Command;
-<<<<<<< HEAD
+import edu.wpi.first.wpilibj2.command.InstantCommand;
 import edu.wpi.first.wpilibj2.command.button.Trigger;
 import org.robolancers321.subsystems.drivetrain.Drivetrain;
+import org.robolancers321.subsystems.intake.Intake;
+import org.robolancers321.subsystems.launcher.Launcher;
 
 public class RobotContainer {
   Drivetrain drivetrain;
+  Intake intake;
+  Launcher launcher;
 
-  XboxController controller;
+  XboxController driverController;
+  XboxController manipulatorController;
 
   SendableChooser<Command> autoChooser;
 
   public RobotContainer() {
     this.drivetrain = Drivetrain.getInstance();
-    this.controller = new XboxController(0);
+    this.intake = Intake.getInstance();
+    this.launcher = Launcher.getInstance();
+
+    this.driverController = new XboxController(0);
+    this.manipulatorController = new XboxController(1);
 
     this.autoChooser = AutoBuilder.buildAutoChooser();
 
@@ -32,30 +41,17 @@
   }
 
   private void configureBindings() {
-    // this.drivetrain.setDefaultCommand(this.drivetrain.tuneModules());
-    // this.drivetrain.setDefaultCommand(this.drivetrain.dangerouslyRunTurn(0.05));
-    this.drivetrain.setDefaultCommand(this.drivetrain.teleopDrive(controller, true));
+    this.drivetrain.setDefaultCommand(this.drivetrain.teleopDrive(driverController, true));
 
-    new Trigger(this.controller::getAButton).onTrue(this.drivetrain.zeroYaw());
-=======
-import edu.wpi.first.wpilibj2.command.Commands;
-import org.robolancers321.subsystems.intake.Intake;
-import org.robolancers321.subsystems.launcher.Launcher;
+    new Trigger(this.driverController::getAButton).onTrue(this.drivetrain.zeroYaw());
 
-public class RobotContainer {
-  Intake intake;
-  Launcher launcher;
+    new Trigger(() -> this.driverController.getRightTriggerAxis() > 0.8).onTrue(this.intake.retractor.moveToIntake());
 
-  public RobotContainer() {
-    this.intake = Intake.getInstance();
-    this.launcher = Launcher.getInstance();
-    
-    this.intake.retractor.setDefaultCommand(this.intake.retractor.tuneControllers());
-    this.launcher.pivot.setDefaultCommand(this.launcher.pivot.tuneControllers());
-    this.launcher.flywheel.setDefaultCommand(this.launcher.flywheel.tuneController());
+    new Trigger(() -> this.driverController.getRightTriggerAxis() > 0.8).onFalse(this.intake.retractor.moveToRetracted());
 
-    configureBindings();
->>>>>>> 9917ddb7
+    new Trigger(() -> this.manipulatorController.getRightTriggerAxis() > 0.8).onTrue(this.launcher.pivot.aimAtAmp());
+
+    new Trigger(() -> this.manipulatorController.getRightTriggerAxis() > 0.8).onFalse(this.launcher.pivot.moveToRetracted());
   }
 
   private void configureAutoChooser() {
@@ -65,21 +61,23 @@
   }
 
   public Command getAutonomousCommand() {
+    return new InstantCommand();
+
     // return new PathPlannerAuto("tuning");
 
-    var curr = drivetrain.getPose();
+    // var curr = drivetrain.getPose();
 
-    var path =
-        new PathPlannerPath(
-            PathPlannerPath.bezierFromPoses(
-                curr,
-                new Pose2d(1.2, 5.3, Rotation2d.fromDegrees(0)),
-                new Pose2d(1, 5.3, Rotation2d.fromDegrees(0))),
-            Drivetrain.kAutoConstraints,
-            new GoalEndState(0, Rotation2d.fromDegrees(0)));
+    // var path =
+    //     new PathPlannerPath(
+    //         PathPlannerPath.bezierFromPoses(
+    //             curr,
+    //             new Pose2d(1.2, 5.3, Rotation2d.fromDegrees(0)),
+    //             new Pose2d(1, 5.3, Rotation2d.fromDegrees(0))),
+    //         Drivetrain.kAutoConstraints,
+    //         new GoalEndState(0, Rotation2d.fromDegrees(0)));
 
-    path.preventFlipping = true;
+    // path.preventFlipping = true;
 
-    return AutoBuilder.followPath(path);
+    // return AutoBuilder.followPath(path);
   }
 }