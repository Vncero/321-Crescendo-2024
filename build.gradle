plugins {
    id "java"
    id "edu.wpi.first.GradleRIO" version "2024.2.1"
    id 'com.diffplug.spotless' version '6.12.0'
    id "com.peterabeles.gversion" version "1.10"
}

java {
    sourceCompatibility = JavaVersion.VERSION_17
    targetCompatibility = JavaVersion.VERSION_17
}

def ROBOT_MAIN_CLASS = "org.robolancers321.Main"

// Define my targets (RoboRIO) and artifacts (deployable files)
// This is added by GradleRIO's backing project DeployUtils.
deploy {
    targets {
        roborio(getTargetTypeClass('RoboRIO')) {
            // Team number is loaded either from the .wpilib/wpilib_preferences.json
            // or from command line. If not found an exception will be thrown.
            // You can use getTeamOrDefault(team) instead of getTeamNumber if you
            // want to store a team number in this file.
            team = project.frc.getTeamNumber()
            debug = project.frc.getDebugOrDefault(false)

            artifacts {
                // First part is artifact name, 2nd is artifact type
                // getTargetTypeClass is a shortcut to get the class type using a string

                frcJava(getArtifactTypeClass('FRCJavaArtifact')) {
                }

                // Static files artifact
                frcStaticFileDeploy(getArtifactTypeClass('FileTreeArtifact')) {
                    files = project.fileTree('src/main/deploy')
                    directory = '/home/lvuser/deploy'
                }
            }
        }
    }
}

def deployArtifact = deploy.targets.roborio.artifacts.frcJava

// Set to true to use debug for JNI.
wpi.java.debugJni = false

// Set this to true to enable desktop support.
def includeDesktopSupport = false

dependencies {
    implementation wpi.java.deps.wpilib()
    implementation wpi.java.vendor.java()
    implementation 'org.jetbrains:annotations:24.0.0'

    roborioDebug wpi.java.deps.wpilibJniDebug(wpi.platforms.roborio)
    roborioDebug wpi.java.vendor.jniDebug(wpi.platforms.roborio)

    roborioRelease wpi.java.deps.wpilibJniRelease(wpi.platforms.roborio)
    roborioRelease wpi.java.vendor.jniRelease(wpi.platforms.roborio)

    nativeDebug wpi.java.deps.wpilibJniDebug(wpi.platforms.desktop)
    nativeDebug wpi.java.vendor.jniDebug(wpi.platforms.desktop)
    simulationDebug wpi.sim.enableDebug()

    nativeRelease wpi.java.deps.wpilibJniRelease(wpi.platforms.desktop)
    nativeRelease wpi.java.vendor.jniRelease(wpi.platforms.desktop)
    simulationRelease wpi.sim.enableRelease()

    testImplementation 'org.junit.jupiter:junit-jupiter:5.10.1'
    testImplementation 'org.junit.platform:junit-platform-launcher:1.8.2'
    testRuntimeOnly 'org.junit.platform:junit-platform-launcher'
}

test {
    useJUnitPlatform()
    systemProperty 'junit.jupiter.extensions.autodetection.enabled', 'true'
}

// Simulation configuration (e.g. environment variables).
wpi.sim.addGui().defaultEnabled = true
wpi.sim.addDriverstation()

// Setting up my Jar File. In this case, adding all libraries into the main jar ('fat jar')
// in order to make them all available at runtime. Also adding the manifest so WPILib
// knows where to look for our Robot Class.
jar {
    from { configurations.runtimeClasspath.collect { it.isDirectory() ? it : zipTree(it) } }
    from sourceSets.main.allSource
    manifest edu.wpi.first.gradlerio.GradleRIOPlugin.javaManifest(ROBOT_MAIN_CLASS)
    duplicatesStrategy = DuplicatesStrategy.INCLUDE
}

// Configure jar and deploy tasks
deployArtifact.jarTask = jar
wpi.java.configureExecutableTasks(jar)
wpi.java.configureTestTasks(test)

// Configure string concat to always inline compile
tasks.withType(JavaCompile) {
    options.compilerArgs.add '-XDstringConcat=inline'
}

spotless {
    java {
        target fileTree('.') {
            include '**/*.java'
            exclude '**/build/**', '**/build-*/**','src/main/java/org/robolancers321/BuildConstants.java'
        }

        toggleOffOn()
        googleJavaFormat().reflowLongStrings()
        removeUnusedImports()
        trimTrailingWhitespace()
        endWithNewline()


        licenseHeader '/* (C) Robolancers 2024 */'
    }
    kotlin {
        // by default the target is every '.kt' and '.kts` file in the java sourcesets
        target fileTree(".") {
            include "**/*.kt"
            exclude "**/BuildConstants.kt", "**/build/**", "src/main/kotlin/com/team4099/lib/sim/**"
        }
        ktfmt()
        ktlint().userData(['max_line_length': '120', 'insert_final_newline': 'true', 'indent_size': '2', 'continuation_indent_size': '2'])

        licenseHeader '/* (C) Robolancers 2024 */'
    }
    groovyGradle {
        target fileTree('.') {
            include '**/*.gradle'
            exclude '**/build/**', '**/build-*/**'
        }
        greclipse()
        indentWithSpaces(4)
        trimTrailingWhitespace()
        endWithNewline()
    }
    format 'xml', {
        target fileTree('.') {
            include '**/*.xml'
            exclude '**/build/**', '**/build-*/**'
        }
        eclipseWtp('xml')
        trimTrailingWhitespace()
        indentWithSpaces(2)
        endWithNewline()
    }
    format 'misc', {
        target fileTree('.') {
            include '**/*.md', '**/.gitignore'
            exclude '**/build/**', '**/build-*/**', '**/BuildConstants.java'
        }
        trimTrailingWhitespace()
        indentWithSpaces(2)
        endWithNewline()
    }
}

// project.compileJava.dependsOn(createVersionFile)
<<<<<<< HEAD
// // gversion {
// //     srcDir       = "src/main/java/"
// //     classPackage = "org.robolancers321"
// //     className    = "BuildConstants"
// //     dateFormat   = "yyyy-MM-dd HH:mm:ss z"
// //     timeZone     = "America/New_York" // Use preferred time zone
// //     indent       = "  "
// // }
=======
// gversion {
//     srcDir       = "src/main/java/"
//     classPackage = "org.robolancers321"
//     className    = "BuildConstants"
//     dateFormat   = "yyyy-MM-dd HH:mm:ss z"
//     timeZone     = "America/New_York" // Use preferred time zone
//     indent       = "  "
// }
>>>>>>> 2de42636
<|MERGE_RESOLUTION|>--- conflicted
+++ resolved
@@ -161,16 +161,6 @@
 }
 
 // project.compileJava.dependsOn(createVersionFile)
-<<<<<<< HEAD
-// // gversion {
-// //     srcDir       = "src/main/java/"
-// //     classPackage = "org.robolancers321"
-// //     className    = "BuildConstants"
-// //     dateFormat   = "yyyy-MM-dd HH:mm:ss z"
-// //     timeZone     = "America/New_York" // Use preferred time zone
-// //     indent       = "  "
-// // }
-=======
 // gversion {
 //     srcDir       = "src/main/java/"
 //     classPackage = "org.robolancers321"
@@ -178,5 +168,4 @@
 //     dateFormat   = "yyyy-MM-dd HH:mm:ss z"
 //     timeZone     = "America/New_York" // Use preferred time zone
 //     indent       = "  "
-// }
->>>>>>> 2de42636
+// }